--- conflicted
+++ resolved
@@ -11,74 +11,69 @@
 except:
     pass
 
+# Tokenizer
+from .tokenization_utils import (PreTrainedTokenizer)
+from .tokenization_auto import AutoTokenizer
+from .tokenization_bert import BertTokenizer, BasicTokenizer, WordpieceTokenizer
+from .tokenization_openai import OpenAIGPTTokenizer
+from .tokenization_transfo_xl import (TransfoXLTokenizer, TransfoXLCorpus)
+from .tokenization_gpt2 import GPT2Tokenizer
+from .tokenization_xlnet import XLNetTokenizer, SPIECE_UNDERLINE
+from .tokenization_xlm import XLMTokenizer
+from .tokenization_roberta import RobertaTokenizer
+from .tokenization_distilbert import DistilBertTokenizer
+
+# Configurations
+from .configuration_utils import PretrainedConfig
 from .configuration_auto import AutoConfig
 from .configuration_bert import BertConfig, BERT_PRETRAINED_CONFIG_ARCHIVE_MAP
-from .configuration_rbert import RBertConfig, RBertForRobertaConfig
+from .configuration_openai import OpenAIGPTConfig, OPENAI_GPT_PRETRAINED_CONFIG_ARCHIVE_MAP
+from .configuration_transfo_xl import TransfoXLConfig, TRANSFO_XL_PRETRAINED_CONFIG_ARCHIVE_MAP
+from .configuration_gpt2 import GPT2Config, GPT2_PRETRAINED_CONFIG_ARCHIVE_MAP
+from .configuration_xlnet import XLNetConfig, XLNET_PRETRAINED_CONFIG_ARCHIVE_MAP
+from .configuration_xlm import XLMConfig, XLM_PRETRAINED_CONFIG_ARCHIVE_MAP
+from .configuration_roberta import RobertaConfig, ROBERTA_PRETRAINED_CONFIG_ARCHIVE_MAP
 from .configuration_distilbert import DistilBertConfig, DISTILBERT_PRETRAINED_CONFIG_ARCHIVE_MAP
-from .configuration_gpt2 import GPT2Config, GPT2_PRETRAINED_CONFIG_ARCHIVE_MAP
-from .configuration_openai import OpenAIGPTConfig, OPENAI_GPT_PRETRAINED_CONFIG_ARCHIVE_MAP
-from .configuration_roberta import RobertaConfig, ROBERTA_PRETRAINED_CONFIG_ARCHIVE_MAP
-from .configuration_transfo_xl import TransfoXLConfig, TRANSFO_XL_PRETRAINED_CONFIG_ARCHIVE_MAP
-# Configurations
-from .configuration_utils import PretrainedConfig
-from .configuration_xlm import XLMConfig, XLM_PRETRAINED_CONFIG_ARCHIVE_MAP
-from .configuration_xlnet import XLNetConfig, XLNET_PRETRAINED_CONFIG_ARCHIVE_MAP
-# Files and general utilities
-from .file_utils import (PYTORCH_TRANSFORMERS_CACHE, PYTORCH_PRETRAINED_BERT_CACHE,
-                         cached_path, add_start_docstrings, add_end_docstrings,
-                         WEIGHTS_NAME, TF_WEIGHTS_NAME, CONFIG_NAME)
+from .configuration_rbert import RBertForRobertaConfig, RBertConfig
+
+# Modeling
+from .modeling_utils import (PreTrainedModel, prune_layer, Conv1D)
 from .modeling_auto import (AutoModel, AutoModelForSequenceClassification, AutoModelForQuestionAnswering,
                             AutoModelWithLMHead)
+
 from .modeling_bert import (BertPreTrainedModel, BertModel, BertForPreTraining,
                             BertForMaskedLM, BertForNextSentencePrediction,
                             BertForSequenceClassification, BertForMultipleChoice,
                             BertForTokenClassification, BertForQuestionAnswering,
-                            BertForRelationshipClassification, load_tf_weights_in_bert,
+                            load_tf_weights_in_bert, BertForRelationshipClassification,
                             BERT_PRETRAINED_MODEL_ARCHIVE_MAP)
-from .modeling_distilbert import (DistilBertForMaskedLM, DistilBertModel,
-                                  DistilBertForSequenceClassification, DistilBertForQuestionAnswering,
-                                  DISTILBERT_PRETRAINED_MODEL_ARCHIVE_MAP)
+from .modeling_openai import (OpenAIGPTPreTrainedModel, OpenAIGPTModel,
+                              OpenAIGPTLMHeadModel, OpenAIGPTDoubleHeadsModel,
+                              load_tf_weights_in_openai_gpt, OPENAI_GPT_PRETRAINED_MODEL_ARCHIVE_MAP)
+from .modeling_transfo_xl import (TransfoXLPreTrainedModel, TransfoXLModel, TransfoXLLMHeadModel,
+                                  load_tf_weights_in_transfo_xl, TRANSFO_XL_PRETRAINED_MODEL_ARCHIVE_MAP)
 from .modeling_gpt2 import (GPT2PreTrainedModel, GPT2Model,
                             GPT2LMHeadModel, GPT2DoubleHeadsModel,
                             load_tf_weights_in_gpt2, GPT2_PRETRAINED_MODEL_ARCHIVE_MAP)
-from .modeling_openai import (OpenAIGPTPreTrainedModel, OpenAIGPTModel,
-                              OpenAIGPTLMHeadModel, OpenAIGPTDoubleHeadsModel,
-                              load_tf_weights_in_openai_gpt, OPENAI_GPT_PRETRAINED_MODEL_ARCHIVE_MAP)
-from .modeling_roberta import (RobertaForMaskedLM, RobertaModel, RobertaForSequenceClassification,
-                                RobertaForRelationshipClassification, ROBERTA_PRETRAINED_MODEL_ARCHIVE_MAP)
-from .modeling_transfo_xl import (TransfoXLPreTrainedModel, TransfoXLModel, TransfoXLLMHeadModel,
-                                  load_tf_weights_in_transfo_xl, TRANSFO_XL_PRETRAINED_MODEL_ARCHIVE_MAP)
-# Modeling
-from .modeling_utils import (PreTrainedModel, prune_layer, Conv1D)
-from .modeling_xlm import (XLMPreTrainedModel, XLMModel,
-                           XLMWithLMHeadModel, XLMForSequenceClassification,
-                           XLMForQuestionAnswering, XLM_PRETRAINED_MODEL_ARCHIVE_MAP)
 from .modeling_xlnet import (XLNetPreTrainedModel, XLNetModel, XLNetLMHeadModel,
                              XLNetForSequenceClassification, XLNetForQuestionAnswering, XLNetForMultipleChoice,
                              load_tf_weights_in_xlnet, XLNET_PRETRAINED_MODEL_ARCHIVE_MAP)
-<<<<<<< HEAD
-=======
 from .modeling_xlm import (XLMPreTrainedModel , XLMModel,
                            XLMWithLMHeadModel, XLMForSequenceClassification,
                            XLMForQuestionAnswering, XLM_PRETRAINED_MODEL_ARCHIVE_MAP)
 from .modeling_roberta import (RobertaForMaskedLM, RobertaModel, RobertaForSequenceClassification,
-                               RobertaForMultipleChoice, ROBERTA_PRETRAINED_MODEL_ARCHIVE_MAP)
+                               RobertaForMultipleChoice, RobertaForRelationshipClassification,
+                               ROBERTA_PRETRAINED_MODEL_ARCHIVE_MAP)
 from .modeling_distilbert import (DistilBertForMaskedLM, DistilBertModel,
                                DistilBertForSequenceClassification, DistilBertForQuestionAnswering,
                                DISTILBERT_PRETRAINED_MODEL_ARCHIVE_MAP)
+from .configuration_rbert import RBertConfig, RBertForRobertaConfig
 
->>>>>>> 0d1dad6d
 # Optimization
 from .optimization import (AdamW, ConstantLRSchedule, WarmupConstantSchedule, WarmupCosineSchedule,
                            WarmupCosineWithHardRestartsSchedule, WarmupLinearSchedule)
-from .tokenization_auto import AutoTokenizer
-from .tokenization_bert import BertTokenizer, BasicTokenizer, WordpieceTokenizer
-from .tokenization_distilbert import DistilBertTokenizer
-from .tokenization_gpt2 import GPT2Tokenizer
-from .tokenization_openai import OpenAIGPTTokenizer
-from .tokenization_roberta import RobertaTokenizer
-from .tokenization_transfo_xl import (TransfoXLTokenizer, TransfoXLCorpus)
-# Tokenizer
-from .tokenization_utils import (PreTrainedTokenizer)
-from .tokenization_xlm import XLMTokenizer
-from .tokenization_xlnet import XLNetTokenizer, SPIECE_UNDERLINE+
+# Files and general utilities
+from .file_utils import (PYTORCH_TRANSFORMERS_CACHE, PYTORCH_PRETRAINED_BERT_CACHE,
+                         cached_path, add_start_docstrings, add_end_docstrings,
+                         WEIGHTS_NAME, TF_WEIGHTS_NAME, CONFIG_NAME)